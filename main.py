--- conflicted
+++ resolved
@@ -213,11 +213,6 @@
         run_parallel_downloads(museum_ids)
     except KeyboardInterrupt:
         logger.progress(f"Download process interrupted by user")
-<<<<<<< HEAD
-    except Exception as e: 
-        logger.error(f'Error in download process: {e}')
-    finally: 
-=======
         for downloader in downloaders:  # Print summary for each active downloader
             try:
                 summary = downloader._generate_summary_report()
@@ -227,7 +222,6 @@
     except Exception as e: 
         logger.error(f'Error in download process: {e}')
     finally:
->>>>>>> 9207ed54
         sys.exit(0)
 
 if __name__ == "__main__":
