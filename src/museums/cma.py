--- conflicted
+++ resolved
@@ -22,11 +22,8 @@
         super().__init__(museum_info=museum_info, api_key=api_key, cache_file=cache_file)
         self.progress_tracker = progress_tracker
         self.artwork_factory = CMAArtworkFactory()
-<<<<<<< HEAD
         self.object_ids_cache_file = Path(cache_file).parent / 'cma_object_ids_cache.json' if cache_file else None
-=======
         self.logger = setup_logging(settings.logs_dir, log_level, 'cma')
->>>>>>> 0cf92973
     
     def _get_auth_header(self) -> str:
         '''Cleveland does not require authentication'''
@@ -99,83 +96,6 @@
         all_ids = []
         skip = 0
         limit = 1000
-<<<<<<< HEAD
-
-        search_params = {
-            **params,
-            'fields': 'id',
-            'skip': skip,
-            'limit': limit
-        }
-
-        try:
-            # First request to get total
-            response = self.session.get(
-                f"{self.museum_info.base_url}/artworks/", 
-                params=search_params,
-                timeout=(5, 30)  # Add timeout
-            )
-            response.raise_for_status()
-            data = response.json()
-            
-            total_available = data.get('info', {}).get('total', 0)
-            logging.info(f"Total artworks available: {total_available}")
-
-            # Get first batch of IDs
-            artworks = data.get('data', [])
-            all_ids.extend(art['id'] for art in artworks)
-            
-            # Continue fetching if there are more
-            while len(all_ids) < total_available:
-                skip += limit
-                search_params['skip'] = skip
-                
-                try:
-                    logging.debug(f"Requesting artworks with skip={skip}")
-                    response = self.session.get(
-                        f"{self.museum_info.base_url}/artworks/", 
-                        params=search_params,
-                        timeout=(5, 30)
-                    )
-                    
-                    # Log response details if there's an issue
-                    if response.status_code != 200:
-                        logging.error(f"Response status: {response.status_code}")
-                        logging.error(f"Response headers: {dict(response.headers)}")
-                        logging.error(f"Response content: {response.text[:500]}...")  # First 500 chars
-                    
-                    response.raise_for_status()
-                    data = response.json()
-                    
-                    artworks = data.get('data', [])
-                    if not artworks:
-                        logging.warning(f"No artworks returned at skip={skip}")
-                        break
-                    
-                    new_ids = [art['id'] for art in artworks]
-                    logging.debug(f"Retrieved {len(new_ids)} new IDs")
-                    all_ids.extend(new_ids)
-                    logging.info(f"Retrieved {len(all_ids)}/{total_available} artwork IDs")
-
-                except requests.Timeout:
-                    logging.error(f"Timeout occurred at skip={skip}")
-                    raise
-                except requests.ConnectionError:
-                    logging.error(f"Connection error at skip={skip}")
-                    raise
-                except Exception as e:
-                    logging.error(f"Error at skip={skip}: {str(e)}")
-                    raise
-
-            # Save to cache before returning
-            self._save_object_ids_cache(all_ids)
-            logging.info(f"Fetched and cached {len(all_ids)} artwork IDs")
-            return all_ids
-
-        except Exception as e:
-            logging.error(f"Error fetching artwork IDs: {str(e)}")
-            raise
-=======
         total = 0  # Initialize total
         
         # Add fields parameter to only return IDs
@@ -217,7 +137,10 @@
             self.logger.error(f'Unexpected error fetching artwork IDs: {e}')
         
         return all_ids
->>>>>>> 0cf92973
+
+        except Exception as e:
+            logging.error(f"Error fetching artwork IDs: {str(e)}")
+            raise
 
     def _get_unprocessed_ids(self, artwork_ids: List[int]) -> List[int]:
         """Filter out already processed IDs"""
